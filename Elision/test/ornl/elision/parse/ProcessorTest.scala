/*       _ _     _
 *   ___| (_)___(_) ___  _ __
 *  / _ \ | / __| |/ _ \| '_ \
 * |  __/ | \__ \ | (_) | | | |
 *  \___|_|_|___/_|\___/|_| |_|
 *
 * Copyright (c) 2013 by Stacy Prowell (sprowell@gmail.com).
 * All rights reserved.  http://stacyprowell.com
 *
 * Redistribution and use in source and binary forms, with or without modification,
 * are permitted provided that the following conditions are met:
 *
 *  - Redistributions of source code must retain the above copyright notice, this
 *    list of conditions and the following disclaimer.
 *  - Redistributions in binary form must reproduce the above copyright notice,
 *    this list of conditions and the following disclaimer in the documentation
 *    and/or other materials provided with the distribution.
 *
 * THIS SOFTWARE IS PROVIDED BY THE COPYRIGHT HOLDERS AND CONTRIBUTORS "AS IS" AND
 * ANY EXPRESS OR IMPLIED WARRANTIES, INCLUDING, BUT NOT LIMITED TO, THE IMPLIED
 * WARRANTIES OF MERCHANTABILITY AND FITNESS FOR A PARTICULAR PURPOSE ARE
 * DISCLAIMED. IN NO EVENT SHALL THE COPYRIGHT HOLDER OR CONTRIBUTORS BE LIABLE
 * FOR ANY DIRECT, INDIRECT, INCIDENTAL, SPECIAL, EXEMPLARY, OR CONSEQUENTIAL
 * DAMAGES (INCLUDING, BUT NOT LIMITED TO, PROCUREMENT OF SUBSTITUTE GOODS OR
 * SERVICES; LOSS OF USE, DATA, OR PROFITS; OR BUSINESS INTERRUPTION) HOWEVER
 * CAUSED AND ON ANY THEORY OF LIABILITY, WHETHER IN CONTRACT, STRICT LIABILITY, OR
 * TORT (INCLUDING NEGLIGENCE OR OTHERWISE) ARISING IN ANY WAY OUT OF THE USE OF
 * THIS SOFTWARE, EVEN IF ADVISED OF THE POSSIBILITY OF SUCH DAMAGE.
 */
package ornl.elision.parse

import org.scalatest.junit.AssertionsForJUnit
import scala.collection.mutable.ListBuffer
import org.junit.Assert._
import org.junit.Test
import org.junit.Before
import ornl.elision.repl.ERepl
import ornl.elision.repl.ReplMain

/**
 * @author jb9
 *
 */
class ProcessorTest extends AssertionsForJUnit {
  /**
   * Test method for {@link ornl.elision.parse.Processor#parse(java.lang.String)}.
   */
  @Test 
  def testParse() {
    val test = new ERepl
    ornl.elision.core.knownExecutor = test
    test.bootstrap(0)
<<<<<<< HEAD
    test.parse("","""inc("C:\\Users\\jb9\\config\\files_inc.eli")""")
    val a = test.parse("","mult_32(acc_32($M:FMAP(DWORD,BYTE),add_32(-12,$EBP:DWORD)),add_32(2,acc_32($M:FMAP(DWORD,BYTE),add_32(-4,$EBP:DWORD))))")
=======
    test.parse("", """inc("C:\\Users\\jb9\\config\\files_inc.eli")""")
    val a = test.parse("", "mult_32(acc_32($M:FMAP(DWORD,BYTE),add_32(-12,$EBP:DWORD)),add_32(2,acc_32($M:FMAP(DWORD,BYTE),add_32(-4,$EBP:DWORD))))")
>>>>>>> a8a56e7c
    println (a.toString)
  }

}<|MERGE_RESOLUTION|>--- conflicted
+++ resolved
@@ -50,13 +50,8 @@
     val test = new ERepl
     ornl.elision.core.knownExecutor = test
     test.bootstrap(0)
-<<<<<<< HEAD
-    test.parse("","""inc("C:\\Users\\jb9\\config\\files_inc.eli")""")
-    val a = test.parse("","mult_32(acc_32($M:FMAP(DWORD,BYTE),add_32(-12,$EBP:DWORD)),add_32(2,acc_32($M:FMAP(DWORD,BYTE),add_32(-4,$EBP:DWORD))))")
-=======
     test.parse("", """inc("C:\\Users\\jb9\\config\\files_inc.eli")""")
     val a = test.parse("", "mult_32(acc_32($M:FMAP(DWORD,BYTE),add_32(-12,$EBP:DWORD)),add_32(2,acc_32($M:FMAP(DWORD,BYTE),add_32(-4,$EBP:DWORD))))")
->>>>>>> a8a56e7c
     println (a.toString)
   }
 
